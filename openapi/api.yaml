--- conflicted
+++ resolved
@@ -2019,11 +2019,7 @@
       type: object
 info:
   title: marimo API
-<<<<<<< HEAD
-  version: 0.10.16
-=======
   version: 0.10.17
->>>>>>> 0d719dd6
 openapi: 3.1.0
 paths:
   /@file/{filename_and_length}:
